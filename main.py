--- conflicted
+++ resolved
@@ -3,11 +3,7 @@
 from tracking.detect import detections
 from tracking.draw import draw_markers, draw_minimap
 
-<<<<<<< HEAD
 clip_path = 'results/trimmed/trimmed.mp4'
-=======
-clip_path = 'f.mp4'
->>>>>>> 51a736f5
 players_path = 'models/players.pt'
 ball_path = 'models/ball.pt'
 
@@ -18,24 +14,13 @@
 x, y = detections(clip_path, players_path, ball_path,
                   return_class=False, verbose=True, project=False)
 
-<<<<<<< HEAD
 with open(pkl_path, 'wb') as f:
     pickle.dump((x, y), f)
 
 draw_markers(clip_path, markers_path, x)
-=======
-with open('detections2.pkl', 'wb') as f:
-    pickle.dump((x, y), f)
-
-# draw_markers(clip_path, 'markers.mp4', x)
->>>>>>> 51a736f5
 
 # ball_data = minimap.ball_interpolate(y)
 # players_data = minimap.players_interpolate(y)
 # edges_data = minimap.edges_interpolate(y)
 
-<<<<<<< HEAD
-draw_minimap(ball_data, players_data, edges_data, minimap_path)
-=======
-# draw_minimap(ball_data, players_data, edges_data, 'minimap.mp4')
->>>>>>> 51a736f5
+draw_minimap(ball_data, players_data, edges_data, minimap_path)